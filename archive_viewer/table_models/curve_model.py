--- conflicted
+++ resolved
@@ -73,7 +73,6 @@
                 # Regardless of starting point, going to a formula is handled in this one function
                 return self.replaceToFormula(index = index, formula = value)
             elif value_is_formula and curve_is_formula:
-<<<<<<< HEAD
                 try:
                     pv_dict = self.formulaToPVDict(index, value)
                 except ValueError as e:
@@ -81,14 +80,6 @@
 
                 curve.formula = value
                 curve.pvs = pv_dict
-=======
-                pvdict = self.formulaToPVDict(self._row_names[index.row()], value)
-                if pvdict:
-                    curve.formula = value
-                    curve.pvs = pvdict
-                else:
-                    return False
->>>>>>> b909d50e
             elif not value_is_formula and not curve_is_formula:
                 if value == curve.address:
                     return True
@@ -186,15 +177,9 @@
             if pv not in self._row_names:
                 raise ValueError(f"{pv} is an invalid variable name")
             elif pv == rowName:
-<<<<<<< HEAD
-                raise ValueError(f"{pv} is recursive")
-=======
-                print("Error, formula is recursive")
-                return None
+                raise ValueError("Error, formula is recursive")
             elif self._row_names.index(pv) > self._row_names.index(rowName):
-                print("Error, all referenced rows must be before the formula")
-                return None
->>>>>>> b909d50e
+                raise ValueError("Error, all referenced rows must be before the formula")
             else:
                 # if it's good, add it to the dictionary of curves. rindex = row index (int) as opposed to index, which is a QModelIndex
                 rindex = self._row_names.index(pv)
